--- conflicted
+++ resolved
@@ -17,10 +17,7 @@
     sync::Once,
     collections::HashMap
 };
-<<<<<<< HEAD
-=======
 use rand::{thread_rng, Rng};
->>>>>>> 56a9f08f
 
 use super::Schemata;
 use crate::bp::Network;
@@ -123,20 +120,12 @@
         if let Some(supply) = supply {
             // TODO: why is this optional?
             meta.as_mut().push(
-<<<<<<< HEAD
-                metadata::Field { id: metadata::Type(3), val: metadata::Value::U64(supply) }
-=======
                 metadata::Field { id: metadata::Type(Self::TOTAL_SUPPLY_FIELD as u16), val: metadata::Value::U64(supply) }
->>>>>>> 56a9f08f
             );
         }
         if let Some(dust) = dust {
             meta.as_mut().push(
-<<<<<<< HEAD
-                metadata::Field { id: metadata::Type(5), val: metadata::Value::U64(dust) }
-=======
                 metadata::Field { id: metadata::Type(Self::DUST_LIMIT_FIELD as u16), val: metadata::Value::U64(dust) }
->>>>>>> 56a9f08f
             );
         }
 
@@ -176,19 +165,11 @@
                             // Description
                             Self::DESCRIPTION_FIELD => Field(FieldFormat::String(1024), NoneOrOnce),
                             // Total supply
-<<<<<<< HEAD
-                            Field(FieldFormat::Unsigned { bits: Bit64, min: None, max: None }, NoneOrOnce),
-=======
                             Self::TOTAL_SUPPLY_FIELD => Field(FieldFormat::Unsigned { bits: Bit64, min: None, max: None }, NoneOrOnce),
->>>>>>> 56a9f08f
                             // Fractional bits
                             Self::FRACTIONAL_BITS_FIELD => Field(FieldFormat::Unsigned { bits: Bit8, min: None, max: None }, Once),
                             // Dust limit
-<<<<<<< HEAD
-                            Field(FieldFormat::Unsigned { bits: Bit64, min: None, max: None }, NoneOrOnce),
-=======
                             Self::DUST_LIMIT_FIELD => Field(FieldFormat::Unsigned { bits: Bit64, min: None, max: None }, NoneOrOnce),
->>>>>>> 56a9f08f
                             // Network
                             Self::NETWORK_FIELD => Field(FieldFormat::Unsigned { bits: Bit32, min: None, max: None }, Once)
                         },
