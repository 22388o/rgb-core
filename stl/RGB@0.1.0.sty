{-
<<<<<<< HEAD
  Id: urn:ubideco:stl:8xdZqaucNaw56CTYkNaoYtvppr178eKc5wS4fk2hRJtu#helena-joker-forum
=======
  Id: urn:ubideco:stl:7kcfYU9L6bj6FdcZeBWgxLj5gPd6prrmbh7UwQdBEAq2#roof-plume-final
>>>>>>> 1242c7e8
  Name: RGB
  Version: 0.1.0
  Description: Consensus layer for RGB smart contracts
  Author: Dr Maxim Orlovsky <orlovsky@lnp-bp.org>
  Copyright (C) 2023-2024 LNP/BP Standards Association. All rights reserved.
  License: Apache-2.0
-}

@context
typelib RGB

import BPCore#8UmJsi3csjCEFCEVXvjLeAgvmqxY52iY5EMfTvbyzWx2#energy-baboon-piano
  use TapretNodePartner#iceberg-poker-active
  use ExplicitSealTxid#antenna-darwin-emotion
  use TapretProof#forum-paint-tunnel
  use TapretPathProof#stage-element-update
  use Method#trilogy-tahiti-valid
  use TapretRightBranch#basket-prelude-bridge
  use BlindSealTxPtr#austria-icon-waiter
  use OpretProof#segment-ambient-totem
  use SecretSeal#santana-domingo-needle
  use BlindSealTxid#kimono-golf-price
  use TxPtr#strange-source-father

import StrictTypes#ACBoDKVqDSuPrZLs2W2bLVj2TnpThzUMcJJrC3GhsQ79#idea-judo-benny
  use SemId#cargo-plasma-catalog
  use TypeName#gray-bonanza-kilo

import AluVM#APYERRUMyWqLadwTv8tEFifHMPGpL3xGFSBxwaKYpmcV#square-mammal-uncle
  use LibSite#mission-papa-mercy
  use LibId#rebel-factor-rodeo

import Std#EcCNgrgLaygt3tCZNu2ZVEzMzSAZYEUeTNAVi5E81YWi#aspirin-mango-average
  use AsciiPrintable#prize-solar-driver
  use Bool#laser-madam-maxwell
  use AlphaCapsLodash#winter-vampire-energy

import CommitVerify#GCWLX5TjFmMDCJr5cxWtwoSajBWDWbkQVSuTNbrtD1tg#egypt-wedding-cupid
  use MerkleHash#culture-metro-modular
  use StrictHash#cheese-final-locate
  use ReservedBytes1#joker-lemon-mental
  use ReservedBytes2#pocket-habitat-soviet
  use ReservedBytes8#helena-button-combat

import Bitcoin#HX2UBak8vPsTokug1DGMDvTpzns3xUdwZ7QJdyt4qBA9#speed-atlanta-trilogy
  use Vout#chrome-robin-gallop
  use ScriptBytes#maestro-source-jackson
  use TapNodeHash#crash-culture-jamaica
  use LeafScript#brenda-round-micro
  use Txid#cowboy-diego-betty
  use InternalPk#meter-nerve-chicken
  use LeafVer#tunnel-lagoon-cowboy
  use XOnlyPk#evident-finance-promo


@mnemonic(banana-mouse-plaster)
data AltLayer1         : liquid#1


@mnemonic(salmon-taxi-ohio)
data AltLayer1Set      : {AltLayer1 ^ ..0xff}

@mnemonic(buzzer-pattern-craft)
data AssetTag          : [Byte ^ 32]

@mnemonic(silicon-brush-horizon)
data AssetTags         : {AssignmentType -> ^ ..0xff AssetTag}

@mnemonic(robin-blitz-andrea)
data AssignRevealedAttachBlindSealTxPtr : confidential (seal XChainSecretSeal
                       , state ConcealedAttach
                       , lock CommitVerify.ReservedBytes2#pocket-habitat-soviet)
                       | confidentialState (seal XChainBlindSealTxPtr
                       , state ConcealedAttach
                       , lock CommitVerify.ReservedBytes2#pocket-habitat-soviet)
                       | confidentialSeal (seal XChainSecretSeal
                       , state RevealedAttach
                       , lock CommitVerify.ReservedBytes2#pocket-habitat-soviet)
                       | revealed (seal XChainBlindSealTxPtr
                       , state RevealedAttach
                       , lock CommitVerify.ReservedBytes2#pocket-habitat-soviet)

@mnemonic(forever-jumbo-shine)
data AssignRevealedAttachBlindSealTxid : confidential (seal XChainSecretSeal
                       , state ConcealedAttach
                       , lock CommitVerify.ReservedBytes2#pocket-habitat-soviet)
                       | confidentialState (seal XChainBlindSealTxid
                       , state ConcealedAttach
                       , lock CommitVerify.ReservedBytes2#pocket-habitat-soviet)
                       | confidentialSeal (seal XChainSecretSeal
                       , state RevealedAttach
                       , lock CommitVerify.ReservedBytes2#pocket-habitat-soviet)
                       | revealed (seal XChainBlindSealTxid
                       , state RevealedAttach
                       , lock CommitVerify.ReservedBytes2#pocket-habitat-soviet)

@mnemonic(diploma-general-scorpio)
data AssignRevealedDataBlindSealTxPtr : confidential (seal XChainSecretSeal
                       , state ConcealedData
                       , lock CommitVerify.ReservedBytes2#pocket-habitat-soviet)
                       | confidentialState (seal XChainBlindSealTxPtr
                       , state ConcealedData
                       , lock CommitVerify.ReservedBytes2#pocket-habitat-soviet)
                       | confidentialSeal (seal XChainSecretSeal
                       , state RevealedData
                       , lock CommitVerify.ReservedBytes2#pocket-habitat-soviet)
                       | revealed (seal XChainBlindSealTxPtr
                       , state RevealedData
                       , lock CommitVerify.ReservedBytes2#pocket-habitat-soviet)

@mnemonic(equal-folio-ground)
data AssignRevealedDataBlindSealTxid : confidential (seal XChainSecretSeal
                       , state ConcealedData
                       , lock CommitVerify.ReservedBytes2#pocket-habitat-soviet)
                       | confidentialState (seal XChainBlindSealTxid
                       , state ConcealedData
                       , lock CommitVerify.ReservedBytes2#pocket-habitat-soviet)
                       | confidentialSeal (seal XChainSecretSeal
                       , state RevealedData
                       , lock CommitVerify.ReservedBytes2#pocket-habitat-soviet)
                       | revealed (seal XChainBlindSealTxid
                       , state RevealedData
                       , lock CommitVerify.ReservedBytes2#pocket-habitat-soviet)

@mnemonic(block-honey-solid)
data AssignRevealedValueBlindSealTxPtr : confidential (seal XChainSecretSeal
                       , state ConcealedFungible
                       , lock CommitVerify.ReservedBytes2#pocket-habitat-soviet)
                       | confidentialState (seal XChainBlindSealTxPtr
                       , state ConcealedFungible
                       , lock CommitVerify.ReservedBytes2#pocket-habitat-soviet)
                       | confidentialSeal (seal XChainSecretSeal
                       , state RevealedFungible
                       , lock CommitVerify.ReservedBytes2#pocket-habitat-soviet)
                       | revealed (seal XChainBlindSealTxPtr
                       , state RevealedFungible
                       , lock CommitVerify.ReservedBytes2#pocket-habitat-soviet)

@mnemonic(grille-horse-amber)
data AssignRevealedValueBlindSealTxid : confidential (seal XChainSecretSeal
                       , state ConcealedFungible
                       , lock CommitVerify.ReservedBytes2#pocket-habitat-soviet)
                       | confidentialState (seal XChainBlindSealTxid
                       , state ConcealedFungible
                       , lock CommitVerify.ReservedBytes2#pocket-habitat-soviet)
                       | confidentialSeal (seal XChainSecretSeal
                       , state RevealedFungible
                       , lock CommitVerify.ReservedBytes2#pocket-habitat-soviet)
                       | revealed (seal XChainBlindSealTxid
                       , state RevealedFungible
                       , lock CommitVerify.ReservedBytes2#pocket-habitat-soviet)

@mnemonic(partner-linda-stuart)
data AssignVoidStateBlindSealTxPtr : confidential (seal XChainSecretSeal
                       , state VoidState
                       , lock CommitVerify.ReservedBytes2#pocket-habitat-soviet)
                       | confidentialState (seal XChainBlindSealTxPtr
                       , state VoidState
                       , lock CommitVerify.ReservedBytes2#pocket-habitat-soviet)
                       | confidentialSeal (seal XChainSecretSeal
                       , state VoidState
                       , lock CommitVerify.ReservedBytes2#pocket-habitat-soviet)
                       | revealed (seal XChainBlindSealTxPtr
                       , state VoidState
                       , lock CommitVerify.ReservedBytes2#pocket-habitat-soviet)

@mnemonic(company-export-amber)
data AssignVoidStateBlindSealTxid : confidential (seal XChainSecretSeal
                       , state VoidState
                       , lock CommitVerify.ReservedBytes2#pocket-habitat-soviet)
                       | confidentialState (seal XChainBlindSealTxid
                       , state VoidState
                       , lock CommitVerify.ReservedBytes2#pocket-habitat-soviet)
                       | confidentialSeal (seal XChainSecretSeal
                       , state VoidState
                       , lock CommitVerify.ReservedBytes2#pocket-habitat-soviet)
                       | revealed (seal XChainBlindSealTxid
                       , state VoidState
                       , lock CommitVerify.ReservedBytes2#pocket-habitat-soviet)

@mnemonic(hunter-hello-retro)
data AssignmentType    : U16

@mnemonic(explain-nato-passage)
data AssignmentWitness : absent ()
                       | present XChainTxid

@mnemonic(granite-history-canvas)
data AssignmentsBlindSealTxPtr : {AssignmentType -> ^ ..0xff TypedAssignsBlindSealTxPtr}

@mnemonic(center-nevada-promise)
data AssignmentsBlindSealTxid : {AssignmentType -> ^ ..0xff TypedAssignsBlindSealTxid}

@mnemonic(delta-member-agenda)
data AttachId          : [Byte ^ 32]

@mnemonic(nominal-decade-fiona)
data BaseCommitment    : flags CommitVerify.ReservedBytes1#joker-lemon-mental
                       , schemaId SchemaId
                       , timestamp I64
                       , testnet Std.Bool#laser-madam-maxwell
                       , altLayers1 CommitVerify.StrictHash#cheese-final-locate
                       , issuer CommitVerify.StrictHash#cheese-final-locate
                       , assetTags CommitVerify.StrictHash#cheese-final-locate

@mnemonic(agenda-ivory-blast)
data BlindingFactor    : [Byte ^ 32]

@mnemonic(pizza-natural-cyclone)
data ConcealedAttach   : [Byte ^ 32]

@mnemonic(mirage-invite-newton)
data ConcealedData     : [Byte ^ 32]

@mnemonic(small-melody-empty)
data ConcealedFungible : commitment PedersenCommitment, rangeProof PedersenCommitment

@mnemonic(oliver-viking-bison)
data ContractHistory   : schemaId SchemaId
                       , contractId ContractId
                       , global {GlobalStateType -> ^ ..0xff {GlobalOrd -> ^ ..0xffffffff DataState}}
                       , rights {OutputAssignmentVoidState ^ ..0xffffffff}
                       , fungibles {OutputAssignmentRevealedValue ^ ..0xffffffff}
                       , data {OutputAssignmentRevealedData ^ ..0xffffffff}
                       , attach {OutputAssignmentRevealedAttach ^ ..0xffffffff}

@mnemonic(alarm-danube-vampire)
data ContractId        : [Byte ^ 32]

@mnemonic(forward-marina-needle)
data ContractState     : schema Schema, history ContractHistory

@mnemonic(diana-archive-liquid)
data DataState         : [Byte]

@mnemonic(fidel-swim-chicago)
data DbcProof          : tapret#1 BPCore.TapretProof#forum-paint-tunnel
                       | opret BPCore.OpretProof#segment-ambient-totem

@mnemonic(mayor-archive-navy)
data Extension         : ffv Ffv
                       , contractId ContractId
                       , extensionType ExtensionType
                       , metadata Metadata
                       , globals GlobalState
                       , assignments AssignmentsBlindSealTxid
                       , redeemed Redeemed
                       , valencies Valencies
                       , validator CommitVerify.ReservedBytes1#joker-lemon-mental
                       , witness CommitVerify.ReservedBytes2#pocket-habitat-soviet

@mnemonic(joshua-company-orchid)
data ExtensionSchema   : metadata {MetaType ^ ..0xff}
                       , globals {GlobalStateType -> ^ ..0xff Occurrences}
                       , redeems {ValencyType ^ ..0xff}
                       , assignments {AssignmentType -> ^ ..0xff Occurrences}
                       , valencies {ValencyType ^ ..0xff}
                       , validator AluVM.LibSite#mission-papa-mercy?

@mnemonic(mission-salsa-parole)
data ExtensionType     : U16

@mnemonic(silence-motel-toronto)
data Ffv               : U16

@mnemonic(natasha-profit-winter)
data FungibleState     : bits64#8 U64

@mnemonic(profit-bazooka-present)
data FungibleType      : unsigned64Bit#8


@mnemonic(example-twist-crimson)
data Genesis           : ffv Ffv
                       , schemaId SchemaId
                       , flags CommitVerify.ReservedBytes1#joker-lemon-mental
                       , timestamp I64
                       , testnet Std.Bool#laser-madam-maxwell
                       , altLayers1 AltLayer1Set
                       , assetTags AssetTags
                       , metadata Metadata
                       , globals GlobalState
                       , assignments AssignmentsBlindSealTxid
                       , valencies Valencies
                       , issuer Identity
                       , validator CommitVerify.ReservedBytes1#joker-lemon-mental

@mnemonic(formal-door-pixel)
data GenesisSchema     : metadata {MetaType ^ ..0xff}
                       , globals {GlobalStateType -> ^ ..0xff Occurrences}
                       , assignments {AssignmentType -> ^ ..0xff Occurrences}
                       , valencies {ValencyType ^ ..0xff}
                       , validator AluVM.LibSite#mission-papa-mercy?

@mnemonic(north-llama-empire)
data GlobalOrd         : witnessAnchor WitnessAnchor?, idx U16

@mnemonic(ranger-middle-roman)
data GlobalState       : {GlobalStateType -> ^ ..0xff GlobalValues}

@mnemonic(warning-magnet-blonde)
data GlobalStateSchema : reserved CommitVerify.ReservedBytes1#joker-lemon-mental
                       , semId StrictTypes.SemId#cargo-plasma-catalog
                       , maxItems U16

@mnemonic(seminar-major-tape)
data GlobalStateType   : U16

@mnemonic(burger-arrow-slogan)
data GlobalValues      : [DataState ^ 1..]

@mnemonic(stock-teacher-falcon)
data Identity          : [Std.AsciiPrintable#prize-solar-driver ^ ..0x1000]

@mnemonic(press-egypt-helena)
data Input             : prevOut Opout, reserved CommitVerify.ReservedBytes2#pocket-habitat-soviet

@mnemonic(canada-chicken-analyze)
data InputMap          : {Bitcoin.Vout -> ^ 1.. OpId}

@mnemonic(liquid-meaning-convert)
data Inputs            : {Input}

@mnemonic(light-nelson-brain)
data MediaType         : any#255


@mnemonic(index-shadow-pattern)
data MetaType          : U16

@mnemonic(voodoo-budget-weekend)
data MetaValue         : [Byte]

@mnemonic(carmen-critic-metal)
data Metadata          : {MetaType -> ^ ..0xff MetaValue}

@mnemonic(unicorn-empire-mama)
data Occurrences       : min U16, max U16

@mnemonic(road-norway-oregano)
data OpCommitment      : ffv Ffv
                       , opType TypeCommitment
                       , metadata CommitVerify.StrictHash#cheese-final-locate
                       , globals CommitVerify.MerkleHash#culture-metro-modular
                       , inputs CommitVerify.MerkleHash#culture-metro-modular
                       , assignments CommitVerify.MerkleHash#culture-metro-modular
                       , redeemed CommitVerify.StrictHash#cheese-final-locate
                       , valencies CommitVerify.StrictHash#cheese-final-locate
                       , witness CommitVerify.MerkleHash#culture-metro-modular
                       , validator CommitVerify.StrictHash#cheese-final-locate

@mnemonic(slow-samuel-ceramic)
data OpId              : [Byte ^ 32]

@mnemonic(shallow-match-tokyo)
data Opout             : op OpId
                       , ty AssignmentType
                       , no U16

@mnemonic(think-record-medusa)
data OutputAssignmentRevealedAttach : opout Opout
                       , seal XChainExplicitSealTxid
                       , state RevealedAttach
                       , witness AssignmentWitness

@mnemonic(nectar-nectar-capsule)
data OutputAssignmentRevealedData : opout Opout
                       , seal XChainExplicitSealTxid
                       , state RevealedData
                       , witness AssignmentWitness

@mnemonic(control-boris-motif)
data OutputAssignmentRevealedValue : opout Opout
                       , seal XChainExplicitSealTxid
                       , state RevealedFungible
                       , witness AssignmentWitness

@mnemonic(avatar-beatles-protein)
data OutputAssignmentVoidState : opout Opout
                       , seal XChainExplicitSealTxid
                       , state VoidState
                       , witness AssignmentWitness

@mnemonic(phone-lola-empty)
data OwnedStateSchema  : declarative ()
                       | fungible FungibleType
                       | structured StrictTypes.SemId#cargo-plasma-catalog
                       | attachment MediaType

@mnemonic(nepal-delta-earth)
data PedersenCommitment : [Byte ^ 33]

@mnemonic(scoop-press-scuba)
data Redeemed          : {ValencyType -> ^ ..0xff OpId}

@mnemonic(cigar-network-event)
data RevealedAttach    : id AttachId
                       , mediaType MediaType
                       , salt U64

@mnemonic(ivory-bogart-stock)
data RevealedData      : value DataState, salt U128

@mnemonic(canal-pagoda-ralph)
data RevealedFungible  : value FungibleState
                       , blinding BlindingFactor
                       , tag AssetTag

@mnemonic(nerve-minimum-shampoo)
data Schema            : ffv Ffv
                       , flags CommitVerify.ReservedBytes1#joker-lemon-mental
                       , name StrictTypes.TypeName#gray-bonanza-kilo
                       , timestamp I64
                       , developer Identity
                       , metaTypes {MetaType -> ^ ..0xff StrictTypes.SemId#cargo-plasma-catalog}
                       , globalTypes {GlobalStateType -> ^ ..0xff GlobalStateSchema}
                       , ownedTypes {AssignmentType -> ^ ..0xff OwnedStateSchema}
                       , valencyTypes {ValencyType ^ ..0xff}
                       , genesis GenesisSchema
                       , extensions {ExtensionType -> ^ ..0xff ExtensionSchema}
                       , transitions {TransitionType -> ^ ..0xff TransitionSchema}
                       , reserved CommitVerify.ReservedBytes8#helena-button-combat

@mnemonic(garcia-smoke-ozone)
data SchemaId          : [Byte ^ 32]

@mnemonic(canary-first-under)
data Transition        : ffv Ffv
                       , contractId ContractId
                       , transitionType TransitionType
                       , metadata Metadata
                       , globals GlobalState
                       , inputs Inputs
                       , assignments AssignmentsBlindSealTxPtr
                       , valencies Valencies
                       , validator CommitVerify.ReservedBytes1#joker-lemon-mental
                       , witness CommitVerify.ReservedBytes2#pocket-habitat-soviet

@mnemonic(nancy-current-menu)
data TransitionBundle  : closeMethod BPCore.Method#trilogy-tahiti-valid
                       , inputMap InputMap
                       , knownTransitions {OpId -> ^ 1.. Transition}

@mnemonic(window-basil-little)
data TransitionSchema  : metadata {MetaType ^ ..0xff}
                       , globals {GlobalStateType -> ^ ..0xff Occurrences}
                       , inputs {AssignmentType -> ^ ..0xff Occurrences}
                       , assignments {AssignmentType -> ^ ..0xff Occurrences}
                       , valencies {ValencyType ^ ..0xff}
                       , validator AluVM.LibSite#mission-papa-mercy?

@mnemonic(puma-joshua-evita)
data TransitionType    : U16

@mnemonic(medusa-amigo-reunion)
data TypeCommitment    : genesis BaseCommitment
                       | transition (ContractId, TransitionType)
                       | extension (ContractId, ExtensionType)

@mnemonic(orchid-season-bishop)
data TypedAssignsBlindSealTxPtr : declarative [AssignVoidStateBlindSealTxPtr]
                       | fungible [AssignRevealedValueBlindSealTxPtr]
                       | structured [AssignRevealedDataBlindSealTxPtr]
                       | attachment#255 [AssignRevealedAttachBlindSealTxPtr]

@mnemonic(rondo-roman-expand)
data TypedAssignsBlindSealTxid : declarative [AssignVoidStateBlindSealTxid]
                       | fungible [AssignRevealedValueBlindSealTxid]
                       | structured [AssignRevealedDataBlindSealTxid]
                       | attachment#255 [AssignRevealedAttachBlindSealTxid]

@mnemonic(andy-mango-brother)
data Valencies         : {ValencyType ^ ..0xff}

@mnemonic(palma-exit-pupil)
data ValencyType       : U16

@mnemonic(nectar-ceramic-driver)
data VoidState         : ()

@mnemonic(henry-prepare-company)
data WitnessAnchor     : witnessOrd WitnessOrd, witnessId XChainTxid

@mnemonic(jacket-fiction-sound)
data WitnessOrd        : onChain WitnessPos
                       | offChain ()

@mnemonic(robert-average-artist)
data WitnessPos        : height U32, timestamp I64

@mnemonic(prime-loyal-escort)
data XChainBlindSealTxPtr : bitcoin BPCore.BlindSealTxPtr#austria-icon-waiter
                       | liquid BPCore.BlindSealTxPtr#austria-icon-waiter

@mnemonic(biology-domain-domain)
data XChainBlindSealTxid : bitcoin BPCore.BlindSealTxid#kimono-golf-price
                       | liquid BPCore.BlindSealTxid#kimono-golf-price

@mnemonic(ozone-quick-hippie)
data XChainExplicitSealTxid : bitcoin BPCore.ExplicitSealTxid#antenna-darwin-emotion
                       | liquid BPCore.ExplicitSealTxid#antenna-darwin-emotion

@mnemonic(palace-random-taxi)
data XChainSecretSeal  : bitcoin BPCore.SecretSeal#santana-domingo-needle
                       | liquid BPCore.SecretSeal#santana-domingo-needle

@mnemonic(cubic-museum-lemon)
data XChainTxid        : bitcoin Bitcoin.Txid#cowboy-diego-betty
                       | liquid Bitcoin.Txid#cowboy-diego-betty

<|MERGE_RESOLUTION|>--- conflicted
+++ resolved
@@ -1,9 +1,5 @@
 {-
-<<<<<<< HEAD
   Id: urn:ubideco:stl:8xdZqaucNaw56CTYkNaoYtvppr178eKc5wS4fk2hRJtu#helena-joker-forum
-=======
-  Id: urn:ubideco:stl:7kcfYU9L6bj6FdcZeBWgxLj5gPd6prrmbh7UwQdBEAq2#roof-plume-final
->>>>>>> 1242c7e8
   Name: RGB
   Version: 0.1.0
   Description: Consensus layer for RGB smart contracts
